/* vim: set sw=4 sts=4 et foldmethod=syntax : */

/*
 * Copyright (c) 2005, 2006, 2007, 2008, 2009 Ciaran McCreesh
 *
 * This file is part of the Paludis package manager. Paludis is free software;
 * you can redistribute it and/or modify it under the terms of the GNU General
 * Public License version 2, as published by the Free Software Foundation.
 *
 * Paludis is distributed in the hope that it will be useful, but WITHOUT ANY
 * WARRANTY; without even the implied warranty of MERCHANTABILITY or FITNESS
 * FOR A PARTICULAR PURPOSE.  See the GNU General Public License for more
 * details.
 *
 * You should have received a copy of the GNU General Public License along with
 * this program; if not, write to the Free Software Foundation, Inc., 59 Temple
 * Place, Suite 330, Boston, MA  02111-1307  USA
 */

#include "args.hh"
#include "args_error.hh"
#include <paludis/util/private_implementation_pattern-impl.hh>
#include <paludis/util/wrapped_forward_iterator-impl.hh>
#include <paludis/util/make_named_values.hh>
#include <set>
#include <vector>
#include <algorithm>
#include <list>

using namespace paludis;
using namespace paludis::args;

template class WrappedForwardIterator<StringSetArg::ConstIteratorTag, const std::string>;
template class WrappedForwardIterator<StringSetArg::AllowedArgConstIteratorTag,
         const std::pair<std::string, std::string> >;
template class WrappedForwardIterator<EnumArg::AllowedArgConstIteratorTag,
         const AllowedEnumArg>;
template class WrappedForwardIterator<StringSequenceArg::ConstIteratorTag, const std::string>;

namespace
{
    struct ArgIs
    {
        const std::string arg;

        ArgIs(const std::string & a) :
            arg(a)
        {
        }

        bool operator() (const std::pair<std::string, std::string> & p) const
        {
            return p.first == arg;
        }

        bool operator() (const AllowedEnumArg & p) const
        {
            return p.long_name() == arg || (p.short_name() && std::string(1, p.short_name()) == arg);
        }
    };
}

ArgsOption::ArgsOption(ArgsGroup * const g, const std::string & our_long_name,
        const char our_short_name, const std::string & our_description) :
    _group(g),
    _long_name(our_long_name),
    _short_name(our_short_name),
    _description(our_description),
    _specified(false)
{
    g->add(this);
    g->handler()->add_option(this, our_long_name, our_short_name);
}

ArgsOption::~ArgsOption()
{
}

void
ArgsOption::remove()
{
    _group->remove(this);
    _group->handler()->remove_option(_long_name, _short_name);
}

SwitchArg::SwitchArg(ArgsGroup * const our_group, const std::string & our_long_name, char our_short_name,
        const std::string & our_description, const bool c) :
    ArgsOption(our_group, our_long_name, our_short_name, our_description),
    _can_be_negated(c)
{
}

SwitchArg::~SwitchArg()
{
}

AliasArg::AliasArg(ArgsOption * const o, const std::string & our_long_name, bool is_hidden) :
    ArgsOption(o->group(), our_long_name, '\0', "Alias for --" + o->long_name()),
    _other(o), _hidden(is_hidden)
{
    o->group()->handler()->add_option(o, our_long_name);
}

StringArg::StringArg(ArgsGroup * const g, const std::string & our_long_name,
        const char our_short_name, const std::string & our_description) :
    ArgsOption(g, our_long_name, our_short_name, our_description),
    _validator(0)
{
}

StringArg::StringArg(ArgsGroup * const g, const std::string & our_long_name,
        const char our_short_name, const std::string & our_description,
        void (* v) (const std::string &)) :
    ArgsOption(g, our_long_name, our_short_name, our_description),
    _validator(v)
{
}

namespace paludis
{
    template<>
    struct Implementation<StringSetArg>
    {
        std::set<std::string> args;
        std::vector<std::pair<std::string, std::string> > allowed_args;
    };

    template<>
    struct Implementation<StringSetArg::StringSetArgOptions>
    {
        std::vector<std::pair<std::string, std::string> > options;
    };
}

StringSetArg::StringSetArg(ArgsGroup * const g, const std::string & our_long_name,
        const char our_short_name, const std::string & our_description,
        const StringSetArgOptions & opts) :
    ArgsOption(g, our_long_name, our_short_name, our_description),
    PrivateImplementationPattern<StringSetArg>(new Implementation<StringSetArg>),
    _validator(0)
{
    std::copy(opts._imp->options.begin(), opts._imp->options.end(),
            std::back_inserter(_imp->allowed_args));
}

StringSetArg::StringSetArg(ArgsGroup * const g, const std::string & our_long_name,
        const char our_short_name, const std::string & our_description,
        const StringSetArgOptions & opts, void (* v) (const std::string &)) :
    ArgsOption(g, our_long_name, our_short_name, our_description),
    PrivateImplementationPattern<StringSetArg>(new Implementation<StringSetArg>),
    _validator(v)
{
    std::copy(opts._imp->options.begin(), opts._imp->options.end(),
            std::back_inserter(_imp->allowed_args));
}

StringSetArg::ConstIterator
StringSetArg::begin_args() const
{
    return ConstIterator(_imp->args.begin());
}

StringSetArg::ConstIterator
StringSetArg::end_args() const
{
    return ConstIterator(_imp->args.end());
}

void
StringSetArg::add_argument(const std::string & arg)
{
    Context context("When handling argument '" + arg + "' for '--" + long_name() + "':");

    if (! _imp->allowed_args.empty())
        if (_imp->allowed_args.end() == std::find_if(_imp->allowed_args.begin(),
                    _imp->allowed_args.end(), ArgIs(arg)))
            throw (BadValue("--" + long_name(), arg));

    if (_validator)
        (*_validator)(arg);

    _imp->args.insert(arg);
}

namespace paludis
{
    template<>
    struct Implementation<StringSequenceArg>
    {
        std::list<std::string> args;
    };
}

StringSequenceArg::StringSequenceArg(ArgsGroup * const g, const std::string & our_long_name,
        const char our_short_name, const std::string & our_description) :
    ArgsOption(g, our_long_name, our_short_name, our_description),
    PrivateImplementationPattern<StringSequenceArg>(new Implementation<StringSequenceArg>)
{
}

StringSequenceArg::~StringSequenceArg()
{
}

StringSequenceArg::ConstIterator
StringSequenceArg::begin_args() const
{
    return ConstIterator(_imp->args.begin());
}

StringSequenceArg::ConstIterator
StringSequenceArg::end_args() const
{
    return ConstIterator(_imp->args.end());
}

void
StringSequenceArg::add_argument(const std::string & arg)
{
    Context context("When handling argument '" + arg + "' for '--" + long_name() + "':");
    _imp->args.push_back(arg);
}

IntegerArg::IntegerArg(ArgsGroup * const our_group, const std::string & our_long_name,
                char our_short_name, const std::string & our_description) :
    ArgsOption(our_group, our_long_name, our_short_name, our_description)
{
}

namespace paludis
{
    template<>
    struct Implementation<EnumArg>
    {
        std::vector<AllowedEnumArg> allowed_args;
    };

    template<>
    struct Implementation<EnumArg::EnumArgOptions>
    {
        std::vector<AllowedEnumArg> options;
    };
}

StringSetArg::StringSetArgOptions::StringSetArgOptions(const std::string & opt, const std::string & desc) :
    PrivateImplementationPattern<StringSetArgOptions>(new Implementation<StringSetArgOptions>)
{
    _imp->options.push_back(std::make_pair(opt, desc));
}

StringSetArg::StringSetArgOptions &
StringSetArg::StringSetArgOptions::operator() (const std::string & opt, const std::string & desc)
{
    _imp->options.push_back(std::make_pair(opt, desc));
    return *this;
}

StringSetArg::StringSetArgOptions::StringSetArgOptions(const StringSetArg::StringSetArgOptions & o) :
    PrivateImplementationPattern<StringSetArgOptions>(new Implementation<StringSetArgOptions>)
{
    std::copy(o._imp->options.begin(), o._imp->options.end(),
            std::back_inserter(_imp->options));
}

StringSetArg::StringSetArgOptions::~StringSetArgOptions()
{
}

StringSetArg::StringSetArgOptions::StringSetArgOptions() :
    PrivateImplementationPattern<StringSetArgOptions>(new Implementation<StringSetArgOptions>)
{
}

void
EnumArg::set_argument(const std::string & arg)
{
    Context context("When handling argument '" + arg + "' for '--" + long_name() + "':");

    /* if we're given the short arg, turn it magically into the long one */
    AllowedArgConstIterator i(std::find_if(_imp->allowed_args.begin(), _imp->allowed_args.end(), ArgIs(arg)));
    if (i == _imp->allowed_args.end())
        throw (BadValue("--" + long_name(), arg));

    _argument = i->long_name();
}

void
StringArg::set_argument(const std::string & arg)
{
    Context context("When handling argument '" + arg + "' for '--" + long_name() + "':");

    if (_validator)
        (*_validator)(arg);

    _argument = arg;
}

EnumArg::~EnumArg()
{
}

EnumArg::EnumArgOptions::EnumArgOptions(const std::string & opt, const std::string & desc) :
    PrivateImplementationPattern<EnumArgOptions>(new Implementation<EnumArgOptions>)
{
    _imp->options.push_back(make_named_values<AllowedEnumArg>(
                value_for<n::description>(desc),
                value_for<n::long_name>(opt),
                value_for<n::short_name>('\0')
                ));
<<<<<<< HEAD
}

EnumArg::EnumArgOptions::EnumArgOptions(const std::string & opt, const char s, const std::string & desc) :
    PrivateImplementationPattern<EnumArgOptions>(new Implementation<EnumArgOptions>)
{
    _imp->options.push_back(make_named_values<AllowedEnumArg>(
                value_for<n::description>(desc),
                value_for<n::long_name>(opt),
                value_for<n::short_name>(s)
                ));
}

EnumArg::EnumArgOptions &
EnumArg::EnumArgOptions::operator() (const std::string & opt, const std::string & desc)
=======
}

EnumArg::EnumArgOptions::EnumArgOptions(const std::string & opt, const char s, const std::string & desc) :
    PrivateImplementationPattern<EnumArgOptions>(new Implementation<EnumArgOptions>)
>>>>>>> 51760bee
{
    _imp->options.push_back(make_named_values<AllowedEnumArg>(
                value_for<n::description>(desc),
                value_for<n::long_name>(opt),
<<<<<<< HEAD
=======
                value_for<n::short_name>(s)
                ));
}

EnumArg::EnumArgOptions &
EnumArg::EnumArgOptions::operator() (const std::string & opt, const std::string & desc)
{
    _imp->options.push_back(make_named_values<AllowedEnumArg>(
                value_for<n::description>(desc),
                value_for<n::long_name>(opt),
>>>>>>> 51760bee
                value_for<n::short_name>('\0')
                ));
    return *this;
}

EnumArg::EnumArgOptions &
EnumArg::EnumArgOptions::operator() (const std::string & opt, const char s, const std::string & desc)
{
    _imp->options.push_back(make_named_values<AllowedEnumArg>(
                value_for<n::description>(desc),
                value_for<n::long_name>(opt),
                value_for<n::short_name>(s)
                ));
    return *this;
}

EnumArg::EnumArgOptions::~EnumArgOptions()
{
}

EnumArg::EnumArg(ArgsGroup * const our_group, const std::string & our_long_name,
        const char our_short_name, const std::string & our_description,
        const EnumArgOptions & opts, const std::string & our_default_arg) :
    ArgsOption(our_group, our_long_name, our_short_name, our_description),
    PrivateImplementationPattern<EnumArg>(new Implementation<EnumArg>),
    _argument(our_default_arg),
    _default_arg(our_default_arg)
{
    _imp->allowed_args = opts._imp->options;
}

void
EnumArg::set_default_arg(const std::string & arg)
{
    _argument = arg;
    _default_arg = arg;
}

EnumArg::AllowedArgConstIterator
EnumArg::begin_allowed_args() const
{
    return AllowedArgConstIterator(_imp->allowed_args.begin());
}

EnumArg::AllowedArgConstIterator
EnumArg::end_allowed_args() const
{
    return AllowedArgConstIterator(_imp->allowed_args.end());
}

StringSetArg::~StringSetArg()
{
}

StringSetArg::AllowedArgConstIterator
StringSetArg::begin_allowed_args() const
{
    return AllowedArgConstIterator(_imp->allowed_args.begin());
}

StringSetArg::AllowedArgConstIterator
StringSetArg::end_allowed_args() const
{
    return AllowedArgConstIterator(_imp->allowed_args.end());
}

bool
AliasArg::can_be_negated() const
{
    return _other->can_be_negated();
}

bool
StringArg::can_be_negated() const
{
    return false;
}

bool
IntegerArg::can_be_negated() const
{
    return false;
}

bool
EnumArg::can_be_negated() const
{
    return false;
}

bool
StringSetArg::can_be_negated() const
{
    return false;
}

bool
StringSequenceArg::can_be_negated() const
{
    return false;
}

bool
SwitchArg::can_be_negated() const
{
    return _can_be_negated;
}
<|MERGE_RESOLUTION|>--- conflicted
+++ resolved
@@ -307,7 +307,6 @@
                 value_for<n::long_name>(opt),
                 value_for<n::short_name>('\0')
                 ));
-<<<<<<< HEAD
 }
 
 EnumArg::EnumArgOptions::EnumArgOptions(const std::string & opt, const char s, const std::string & desc) :
@@ -322,29 +321,10 @@
 
 EnumArg::EnumArgOptions &
 EnumArg::EnumArgOptions::operator() (const std::string & opt, const std::string & desc)
-=======
-}
-
-EnumArg::EnumArgOptions::EnumArgOptions(const std::string & opt, const char s, const std::string & desc) :
-    PrivateImplementationPattern<EnumArgOptions>(new Implementation<EnumArgOptions>)
->>>>>>> 51760bee
 {
     _imp->options.push_back(make_named_values<AllowedEnumArg>(
                 value_for<n::description>(desc),
                 value_for<n::long_name>(opt),
-<<<<<<< HEAD
-=======
-                value_for<n::short_name>(s)
-                ));
-}
-
-EnumArg::EnumArgOptions &
-EnumArg::EnumArgOptions::operator() (const std::string & opt, const std::string & desc)
-{
-    _imp->options.push_back(make_named_values<AllowedEnumArg>(
-                value_for<n::description>(desc),
-                value_for<n::long_name>(opt),
->>>>>>> 51760bee
                 value_for<n::short_name>('\0')
                 ));
     return *this;
